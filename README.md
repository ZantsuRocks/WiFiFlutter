--- conflicted
+++ resolved
@@ -15,11 +15,7 @@
 | Getting WiFi status                                   | :white_check_mark: |  :x:  |
 | Scanning for networks, with "already-associated" flag | :white_check_mark: |  :x:  |
 | Connecting / Disconnecting on a network in WPA / WEP  | :white_check_mark:(5b) |  :white_check_mark:(1)  |
-<<<<<<< HEAD
-| Registering / Unregistering a WiFi network            | :sos:(5c) |  :warning:(2)  |
-=======
 | Registering / Unregistering a WiFi network            | :white_check_mark:(5c) |  :warning:(2)  |
->>>>>>> 716e2c95
 | Getting informations like :                           | :white_check_mark: |  :warning:(3)  |
 | - SSID                                                | :white_check_mark: |  :white_check_mark:  |
 | - BSSID                                               | :white_check_mark: |  :x:  |
@@ -38,11 +34,7 @@
 :warning:(5): Wifi API changes in Android SDK >= 29, restricts certain behaviour:
   a. Enable/Disable Wifi Module is deprecated and will always fail (except DO, PO and system apps) [[docs](https://developer.android.com/reference/android/net/wifi/WifiManager#setWifiEnabled(boolean))].
   b. For Connecting to Wifi, WEP security is deprecated and will always fail, also the network will be disconnected when the app is closed (if permanent network is required(Check :warning:(5c)), use "Register Network" feature) [[docs](https://developer.android.com/guide/topics/connectivity/wifi-bootstrap))]. By default the connection would not have internet access, to connect to network with internet user `withInternet` which is a different API underneath (this API will not disconnect to network after app closes) [[docs](https://developer.android.com/guide/topics/connectivity/wifi-suggest)].
-<<<<<<< HEAD
-  c. [TODO:](https://github.com/alternadom/WiFiFlutter/issues/98) Registering Wifi Network, will require user approval - and the network saved would not be controlled by the app (for deletion, updation, etc) [[docs](https://developer.android.com/guide/topics/connectivity/wifi-save-network-passpoint-config)];
-=======
   c. Registering Wifi Network, will require user approval - and the network saved would not be controlled by the app (for deletion, updation, etc) [[docs](https://developer.android.com/guide/topics/connectivity/wifi-save-network-passpoint-config)];
->>>>>>> 716e2c95
 
 ## Access Point
 |                                       Description                                     |      Android       |         iOS          |
