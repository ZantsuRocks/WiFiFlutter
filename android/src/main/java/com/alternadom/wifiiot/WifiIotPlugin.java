package com.alternadom.wifiiot;

import android.Manifest;
import android.app.Activity;
import android.content.BroadcastReceiver;
import android.content.Context;
import android.content.Intent;
import android.content.IntentFilter;
import android.content.pm.PackageManager;
import android.net.ConnectivityManager;
import android.net.Network;
import android.net.NetworkCapabilities;
import android.net.NetworkRequest;
import android.net.wifi.ScanResult;
import android.net.wifi.WifiInfo;
import android.net.wifi.WifiManager;
import android.net.wifi.WifiNetworkSpecifier;
import android.net.wifi.WifiNetworkSuggestion;
import android.os.Build;
import android.os.Bundle;
import android.os.Handler;
import android.os.Looper;
import android.util.Log;

import org.json.JSONArray;
import org.json.JSONException;
import org.json.JSONObject;

import java.util.ArrayList;
import java.util.List;

import androidx.annotation.NonNull;
import info.whitebyte.hotspotmanager.ClientScanResult;
import info.whitebyte.hotspotmanager.FinishScanListener;
import info.whitebyte.hotspotmanager.WifiApManager;
import io.flutter.embedding.engine.plugins.FlutterPlugin;
import io.flutter.embedding.engine.plugins.activity.ActivityAware;
import io.flutter.embedding.engine.plugins.activity.ActivityPluginBinding;
import io.flutter.plugin.common.EventChannel;
import io.flutter.plugin.common.MethodCall;
import io.flutter.plugin.common.MethodChannel;
import io.flutter.plugin.common.MethodChannel.MethodCallHandler;
import io.flutter.plugin.common.MethodChannel.Result;
import io.flutter.plugin.common.PluginRegistry.Registrar;
import io.flutter.plugin.common.PluginRegistry.ViewDestroyListener;
import io.flutter.view.FlutterNativeView;

/**
 * WifiIotPlugin
 */
public class WifiIotPlugin implements FlutterPlugin, ActivityAware, MethodCallHandler, EventChannel.StreamHandler {
    /// This local reference serves to register the plugin with the Flutter Engine and unregister it
    /// when the Flutter Engine is detached from the Activity
    private MethodChannel channel;
    private EventChannel eventChannel;

    private WifiManager moWiFi;
    private Context moContext;
    private WifiApManager moWiFiAPManager;
    private Activity moActivity;
    private BroadcastReceiver receiver;
    private ConnectivityManager.NetworkCallback networkCallback;
    private List<WifiNetworkSuggestion> networkSuggestions;
    private List<String> ssidsToBeRemovedOnExit = new ArrayList<String>();
    private List<WifiNetworkSuggestion> suggestionsToBeRemovedOnExit = new ArrayList<>();

    // initialize members of this class with Context
    private void initWithContext(Context context) {
        moContext = context;
        moWiFi = (WifiManager) moContext.getApplicationContext().getSystemService(Context.WIFI_SERVICE);
        moWiFiAPManager = new WifiApManager(moContext.getApplicationContext());
    }

    // initialize members of this class with Activity
    private void initWithActivity(Activity activity) {
        moActivity = activity;
    }

    // cleanup
    private void cleanup() {
        if (!ssidsToBeRemovedOnExit.isEmpty()) {
            List<android.net.wifi.WifiConfiguration> wifiConfigList =
                    moWiFi.getConfiguredNetworks();
            for (String ssid : ssidsToBeRemovedOnExit) {
                for (android.net.wifi.WifiConfiguration wifiConfig : wifiConfigList) {
                    if (wifiConfig.SSID.equals(ssid)) {
                        moWiFi.removeNetwork(wifiConfig.networkId);
                    }
                }
            }
        }
        if (!suggestionsToBeRemovedOnExit.isEmpty()) {
            moWiFi.removeNetworkSuggestions(suggestionsToBeRemovedOnExit);
        }
        // setting all members to null to avoid memory leaks
        channel = null;
        eventChannel = null;
        moActivity = null;
        moContext = null;
        moWiFi = null;
        moWiFiAPManager = null;
    }


    /**
     * Plugin registration. This is used for registering with v1 Android embedding.
     */
    public static void registerWith(Registrar registrar) {
        final MethodChannel channel = new MethodChannel(registrar.messenger(), "wifi_iot");
        final EventChannel eventChannel = new EventChannel(registrar.messenger(), "plugins.wififlutter.io/wifi_scan");
        final WifiIotPlugin wifiIotPlugin = new WifiIotPlugin();
        wifiIotPlugin.initWithActivity(registrar.activity());
        wifiIotPlugin.initWithContext(registrar.activeContext());
        eventChannel.setStreamHandler(wifiIotPlugin);
        channel.setMethodCallHandler(wifiIotPlugin);

        registrar.addViewDestroyListener(new ViewDestroyListener() {
            @Override
            public boolean onViewDestroy(FlutterNativeView view) {
                wifiIotPlugin.cleanup();
                return false;
            }
        });
    }

    @Override
    public void onAttachedToEngine(@NonNull FlutterPluginBinding binding) {
        // initialize method and event channel and set handlers
        channel = new MethodChannel(binding.getBinaryMessenger(), "wifi_iot");
        eventChannel = new EventChannel(binding.getBinaryMessenger(), "plugins.wififlutter.io/wifi_scan");
        channel.setMethodCallHandler(this);
        eventChannel.setStreamHandler(this);

        // initializeWithContext
        initWithContext(binding.getApplicationContext());
    }

    @Override
    public void onDetachedFromEngine(@NonNull FlutterPluginBinding binding) {
        // set null as channel handlers
        channel.setMethodCallHandler(null);
        eventChannel.setStreamHandler(null);

        // set member to null
        cleanup();
    }

    @Override
    public void onAttachedToActivity(@NonNull ActivityPluginBinding binding) {
        // init with activity
        initWithActivity(binding.getActivity());
    }

    @Override
    public void onDetachedFromActivityForConfigChanges() {
        // set activity to null
        moActivity = null;
    }

    @Override
    public void onReattachedToActivityForConfigChanges(@NonNull ActivityPluginBinding binding) {
        // init with activity
        initWithActivity(binding.getActivity());
    }

    @Override
    public void onDetachedFromActivity() {
        // set activity to null
        moActivity = null;
    }

    @Override
    public void onMethodCall(MethodCall poCall, Result poResult) {
        switch (poCall.method) {
            case "loadWifiList":
                loadWifiList(poResult);
                break;
            case "forceWifiUsage":
                forceWifiUsage(poCall, poResult);
                break;
            case "isEnabled":
                isEnabled(poResult);
                break;
            case "setEnabled":
                setEnabled(poCall, poResult);
                break;
            case "connect":
                connect(poCall, poResult);
                break;
            case "registerWifiNetwork":
                registerWifiNetwork(poCall, poResult);
                break;
            case "findAndConnect":
                findAndConnect(poCall, poResult);
                break;
            case "isConnected":
                isConnected(poResult);
                break;
            case "disconnect":
                disconnect(poResult);
                break;
            case "getSSID":
                getSSID(poResult);
                break;
            case "getBSSID":
                getBSSID(poResult);
                break;
            case "getCurrentSignalStrength":
                getCurrentSignalStrength(poResult);
                break;
            case "getFrequency":
                getFrequency(poResult);
                break;
            case "getIP":
                getIP(poResult);
                break;
            case "removeWifiNetwork":
                if (Build.VERSION.SDK_INT < Build.VERSION_CODES.Q)
                    removeWifiNetwork(poCall, poResult);
                else
                    poResult.error("Error", "removeWifiNetwork not supported for Android SDK " + Build.VERSION.SDK_INT, null);
                break;
            case "isRegisteredWifiNetwork":
                if (Build.VERSION.SDK_INT < Build.VERSION_CODES.Q)
                    isRegisteredWifiNetwork(poCall, poResult);
                else
                    poResult.error("Error", "isRegisteredWifiNetwork not supported for Android SDK " + Build.VERSION.SDK_INT, null);
                break;
            case "isWiFiAPEnabled":
                isWiFiAPEnabled(poResult);
                break;
            case "setWiFiAPEnabled":
                setWiFiAPEnabled(poCall, poResult);
                break;
            case "getWiFiAPState":
                getWiFiAPState(poResult);
                break;
            case "getClientList":
                getClientList(poCall, poResult);
                break;
            case "getWiFiAPSSID":
                getWiFiAPSSID(poResult);
                break;
            case "setWiFiAPSSID":
                setWiFiAPSSID(poCall, poResult);
                break;
            case "isSSIDHidden":
                isSSIDHidden(poResult);
                break;
            case "setSSIDHidden":
                setSSIDHidden(poCall, poResult);
                break;
            case "getWiFiAPPreSharedKey":
                getWiFiAPPreSharedKey(poResult);
                break;
            case "setWiFiAPPreSharedKey":
                setWiFiAPPreSharedKey(poCall, poResult);
                break;
            case "setMACFiltering":
                setMACFiltering(poCall, poResult);
                break;
            case "showWritePermissionSettings":
                showWritePermissionSettings(poCall, poResult);
                break;
            default:
                poResult.notImplemented();
                break;
        }
    }

    /**
     * @param poCall
     * @param poResult
     */
    private void setMACFiltering(MethodCall poCall, Result poResult) {
        boolean bEnable = poCall.argument("state");

        // Log.e(this.getClass().toString(), "TODO : Develop function to enable/disable MAC filtering...");

        poResult.error("TODO", "Develop function to enable/disable MAC filtering...", null);
    }


    /**
     * The network's SSID. Can either be an ASCII string,
     * which must be enclosed in double quotation marks
     * (e.g., {@code "MyNetwork"}), or a string of
     * hex digits, which are not enclosed in quotes
     * (e.g., {@code 01a243f405}).
     */
    private void getWiFiAPSSID(Result poResult) {
        android.net.wifi.WifiConfiguration oWiFiConfig = moWiFiAPManager.getWifiApConfiguration();
        if (oWiFiConfig != null && oWiFiConfig.SSID != null) {
            poResult.success(oWiFiConfig.SSID);
            return;
        }
        poResult.error("Exception", "SSID not found", null);
    }

    private void setWiFiAPSSID(MethodCall poCall, Result poResult) {
        String sAPSSID = poCall.argument("ssid");

        android.net.wifi.WifiConfiguration oWiFiConfig = moWiFiAPManager.getWifiApConfiguration();

        oWiFiConfig.SSID = sAPSSID;

        moWiFiAPManager.setWifiApConfiguration(oWiFiConfig);

        poResult.success(null);
    }

    /**
     * This is a network that does not broadcast its SSID, so an
     * SSID-specific probe request must be used for scans.
     */
    private void isSSIDHidden(Result poResult) {
        android.net.wifi.WifiConfiguration oWiFiConfig = moWiFiAPManager.getWifiApConfiguration();
        if (oWiFiConfig != null && oWiFiConfig.hiddenSSID) {
            poResult.success(oWiFiConfig.hiddenSSID);
            return;
        }
        poResult.error("Exception", "Wifi AP not Supported", null);
    }

    private void setSSIDHidden(MethodCall poCall, Result poResult) {
        boolean isSSIDHidden = poCall.argument("hidden");

        android.net.wifi.WifiConfiguration oWiFiConfig = moWiFiAPManager.getWifiApConfiguration();

        oWiFiConfig.hiddenSSID = isSSIDHidden;

        moWiFiAPManager.setWifiApConfiguration(oWiFiConfig);

        poResult.success(null);
    }

    /**
     * Pre-shared key for use with WPA-PSK. Either an ASCII string enclosed in
     * double quotation marks (e.g., {@code "abcdefghij"} for PSK passphrase or
     * a string of 64 hex digits for raw PSK.
     * <p/>
     * When the value of this key is read, the actual key is
     * not returned, just a "*" if the key has a value, or the null
     * string otherwise.
     */
    private void getWiFiAPPreSharedKey(Result poResult) {
        android.net.wifi.WifiConfiguration oWiFiConfig = moWiFiAPManager.getWifiApConfiguration();
        if (oWiFiConfig != null && oWiFiConfig.preSharedKey != null) {
            poResult.success(oWiFiConfig.preSharedKey);
            return;
        }
        poResult.error("Exception", "Wifi AP not Supported", null);
    }

    private void setWiFiAPPreSharedKey(MethodCall poCall, Result poResult) {
        String sPreSharedKey = poCall.argument("preSharedKey");

        android.net.wifi.WifiConfiguration oWiFiConfig = moWiFiAPManager.getWifiApConfiguration();

        oWiFiConfig.preSharedKey = sPreSharedKey;

        moWiFiAPManager.setWifiApConfiguration(oWiFiConfig);

        poResult.success(null);
    }

    /**
     * Gets a list of the clients connected to the Hotspot
     * *** getClientList :
     * param onlyReachables   {@code false} if the list should contain unreachable (probably disconnected) clients, {@code true} otherwise
     * param reachableTimeout Reachable Timout in miliseconds, 300 is default
     * param finishListener,  Interface called when the scan method finishes
     */
    private void getClientList(MethodCall poCall, final Result poResult) {
        Boolean onlyReachables = false;
        if (poCall.argument("onlyReachables") != null) {
            onlyReachables = poCall.argument("onlyReachables");
        }

        Integer reachableTimeout = 300;
        if (poCall.argument("reachableTimeout") != null) {
            reachableTimeout = poCall.argument("reachableTimeout");
        }

        final Boolean finalOnlyReachables = onlyReachables;
        FinishScanListener oFinishScanListener = new FinishScanListener() {
            @Override
            public void onFinishScan(final ArrayList<ClientScanResult> clients) {
                try {
                    JSONArray clientArray = new JSONArray();

                    for (ClientScanResult client : clients) {
                        JSONObject clientObject = new JSONObject();

                        Boolean clientIsReachable = client.isReachable();
                        Boolean shouldReturnCurrentClient = true;
                        if (finalOnlyReachables.booleanValue()) {
                            if (!clientIsReachable.booleanValue()) {
                                shouldReturnCurrentClient = Boolean.valueOf(false);
                            }
                        }
                        if (shouldReturnCurrentClient.booleanValue()) {
                            try {
                                clientObject.put("IPAddr", client.getIpAddr());
                                clientObject.put("HWAddr", client.getHWAddr());
                                clientObject.put("Device", client.getDevice());
                                clientObject.put("isReachable", client.isReachable());
                            } catch (JSONException e) {
                                poResult.error("Exception", e.getMessage(), null);
                            }
                            clientArray.put(clientObject);
                        }
                    }
                    poResult.success(clientArray.toString());
                } catch (Exception e) {
                    poResult.error("Exception", e.getMessage(), null);
                }
            }
        };

        if (reachableTimeout != null) {
            moWiFiAPManager.getClientList(onlyReachables, reachableTimeout, oFinishScanListener);
        } else {
            moWiFiAPManager.getClientList(onlyReachables, oFinishScanListener);
        }
    }

    /**
     * Return whether Wi-Fi AP is enabled or disabled.
     * *** isWifiApEnabled :
     * return {@code true} if Wi-Fi AP is enabled
     */
    private void isWiFiAPEnabled(Result poResult) {
        poResult.success(moWiFiAPManager.isWifiApEnabled());
    }

    /**
     * Start AccessPoint mode with the specified
     * configuration. If the radio is already running in
     * AP mode, update the new configuration
     * Note that starting in access point mode disables station
     * mode operation
     * *** setWifiApEnabled :
     * param wifiConfig SSID, security and channel details as part of WifiConfiguration
     * return {@code true} if the operation succeeds, {@code false} otherwise
     */
    private void setWiFiAPEnabled(MethodCall poCall, Result poResult) {
        boolean enabled = poCall.argument("state");
        moWiFiAPManager.setWifiApEnabled(null, enabled);
        poResult.success(null);
    }

    /**
     * Show write permission settings page to user
     * Depending on Android version and application these may be needed
     * to perform certain WiFi configurations that require WRITE_SETTINGS
     * which require a double opt-in, not just presence in manifest.
     * *** showWritePermissionSettings :
     * param boolean force, if true shows always, if false only if permissions are not already granted
     */
    private void showWritePermissionSettings(MethodCall poCall, Result poResult) {
        boolean force = poCall.argument("force");
        moWiFiAPManager.showWritePermissionSettings(force);
        poResult.success(null);
    }

    /**
     * Gets the Wi-Fi enabled state.
     * *** getWifiApState :
     * return {link WIFI_AP_STATE}
     */
    private void getWiFiAPState(Result poResult) {
        poResult.success(moWiFiAPManager.getWifiApState().ordinal());
    }

    @Override
    public void onListen(Object o, EventChannel.EventSink eventSink) {
        int PERMISSIONS_REQUEST_CODE_ACCESS_FINE_LOCATION = 65655434;
        if (Build.VERSION.SDK_INT >= Build.VERSION_CODES.M && moContext.checkSelfPermission(Manifest.permission.ACCESS_FINE_LOCATION) != PackageManager.PERMISSION_GRANTED) {
            moActivity.requestPermissions(new String[]{Manifest.permission.ACCESS_FINE_LOCATION}, PERMISSIONS_REQUEST_CODE_ACCESS_FINE_LOCATION);
        }
        receiver = createReceiver(eventSink);

        moContext.registerReceiver(receiver, new IntentFilter(WifiManager.SCAN_RESULTS_AVAILABLE_ACTION));
    }

    @Override
    public void onCancel(Object o) {
        if (receiver != null) {
            moContext.unregisterReceiver(receiver);
            receiver = null;
        }

    }

    private BroadcastReceiver createReceiver(final EventChannel.EventSink eventSink) {
        return new BroadcastReceiver() {
            @Override
            public void onReceive(Context context, Intent intent) {
                eventSink.success(handleNetworkScanResult().toString());
            }
        };
    }

    JSONArray handleNetworkScanResult() {
        List<ScanResult> results = moWiFi.getScanResults();
        JSONArray wifiArray = new JSONArray();

        try {
            for (ScanResult result : results) {
                JSONObject wifiObject = new JSONObject();
                if (!result.SSID.equals("")) {

                    wifiObject.put("SSID", result.SSID);
                    wifiObject.put("BSSID", result.BSSID);
                    wifiObject.put("capabilities", result.capabilities);
                    wifiObject.put("frequency", result.frequency);
                    wifiObject.put("level", result.level);
                    if (Build.VERSION.SDK_INT >= Build.VERSION_CODES.JELLY_BEAN_MR1) {
                        wifiObject.put("timestamp", result.timestamp);
                    } else {
                        wifiObject.put("timestamp", 0);
                    }
                    /// Other fields not added
                    //wifiObject.put("operatorFriendlyName", result.operatorFriendlyName);
                    //wifiObject.put("venueName", result.venueName);
                    //wifiObject.put("centerFreq0", result.centerFreq0);
                    //wifiObject.put("centerFreq1", result.centerFreq1);
                    //wifiObject.put("channelWidth", result.channelWidth);

                    wifiArray.put(wifiObject);
                }
            }
        } catch (JSONException e) {
            e.printStackTrace();
        } finally {
            return wifiArray;
        }
    }

    /// Method to load wifi list into string via Callback. Returns a stringified JSONArray
    private void loadWifiList(final Result poResult) {
        try {

            int PERMISSIONS_REQUEST_CODE_ACCESS_FINE_LOCATION = 65655434;
            if (Build.VERSION.SDK_INT >= Build.VERSION_CODES.M && moContext.checkSelfPermission(Manifest.permission.ACCESS_FINE_LOCATION) != PackageManager.PERMISSION_GRANTED) {
                moActivity.requestPermissions(new String[]{Manifest.permission.ACCESS_FINE_LOCATION}, PERMISSIONS_REQUEST_CODE_ACCESS_FINE_LOCATION);
            }

            if (Build.VERSION.SDK_INT < Build.VERSION_CODES.P)
                moWiFi.startScan();

            poResult.success(handleNetworkScanResult().toString());

        } catch (Exception e) {
            poResult.error("Exception", e.getMessage(), null);
        }
    }


    /// Method to force wifi usage if the user needs to send requests via wifi
    /// if it does not have internet connection. Useful for IoT applications, when
    /// the app needs to communicate and send requests to a device that have no
    /// internet connection via wifi.

    /// Receives a boolean to enable forceWifiUsage if true, and disable if false.
    /// Is important to enable only when communicating with the device via wifi
    /// and remember to disable it when disconnecting from device.
    private void forceWifiUsage(final MethodCall poCall, final Result poResult) {
        boolean useWifi = poCall.argument("useWifi");

        final ConnectivityManager manager = (ConnectivityManager) moContext
                .getSystemService(Context.CONNECTIVITY_SERVICE);

        boolean success = true;
        boolean shouldReply = true;
        if (Build.VERSION.SDK_INT > Build.VERSION_CODES.LOLLIPOP && manager != null) {
            if (useWifi) {
                NetworkRequest.Builder builder;
                builder = new NetworkRequest.Builder();
                /// set the transport type do WIFI
                builder.addTransportType(NetworkCapabilities.TRANSPORT_WIFI);
                shouldReply = false;
                manager.requestNetwork(builder.build(), new ConnectivityManager.NetworkCallback() {
                    @Override
                    public void onAvailable(Network network) {
                        super.onAvailable(network);
                        boolean success = false;
                        if (Build.VERSION.SDK_INT >= Build.VERSION_CODES.M) {
                            success = manager.bindProcessToNetwork(network);

                        } else {
                            success = ConnectivityManager.setProcessDefaultNetwork(network);
                        }
                        manager.unregisterNetworkCallback(this);
                        final boolean result = success;
                        final Handler handler = new Handler(Looper.getMainLooper());
                        handler.post(new Runnable() {
                            @Override
                            public void run() {
                                poResult.success(result);
                            }
                        });
                    }
                });

            } else {
                if (Build.VERSION.SDK_INT >= Build.VERSION_CODES.M) {
                    success = manager.bindProcessToNetwork(null);
                } else {
                    success = ConnectivityManager.setProcessDefaultNetwork(null);
                }
            }

        }
        if (shouldReply) {
            poResult.success(success);
        }
    }

    /// Method to check if wifi is enabled
    private void isEnabled(Result poResult) {
        poResult.success(moWiFi.isWifiEnabled());
    }

    /// Method to connect/disconnect wifi service
    private void setEnabled(MethodCall poCall, Result poResult) {
        Boolean enabled = poCall.argument("state");
        moWiFi.setWifiEnabled(enabled);
        poResult.success(null);
    }

    private void connect(final MethodCall poCall, final Result poResult) {
        new Thread() {
            public void run() {
                String ssid = poCall.argument("ssid");
                String password = poCall.argument("password");
                String security = poCall.argument("security");
                Boolean joinOnce = poCall.argument("join_once");
                Boolean withInternet = poCall.argument("with_internet");

                connectTo(poResult, ssid, password, security, joinOnce, withInternet);

            }
        }.start();
    }

    /**
     * Registers a wifi network in the device wireless networks
     * For API >= 30 uses intent to permanently store such network in user configuration
     * For API <= 29 uses deprecated functions that manipulate directly
     * *** registerWifiNetwork :
     * param ssid, SSID to register
     * param password, passphrase to use
     * param security, security mode (WPA or null) to use
     * return {@code true} if the operation succeeds, {@code false} otherwise
     */
    private void registerWifiNetwork(final MethodCall poCall, final Result poResult) {
        String ssid = poCall.argument("ssid");
        String password = poCall.argument("password");
        String security = poCall.argument("security");

        if (Build.VERSION.SDK_INT >= Build.VERSION_CODES.R) {
            final WifiNetworkSuggestion.Builder suggestedNet = new WifiNetworkSuggestion.Builder();
            suggestedNet.setSsid(ssid);

            if (security != null && security.toUpperCase().equals("WPA")) {
                suggestedNet.setWpa2Passphrase(password);
            } else if (security != null && security.toUpperCase().equals("WEP")) {
                // WEP is not supported
                poResult.error("Error", "WEP is not supported for Android SDK " + Build.VERSION.SDK_INT, "");
                return;
            }

            final ArrayList<WifiNetworkSuggestion> suggestionsList = new ArrayList<WifiNetworkSuggestion>();
            suggestionsList.add(suggestedNet.build());

            Bundle bundle = new Bundle();
            bundle.putParcelableArrayList(android.provider.Settings.EXTRA_WIFI_NETWORK_LIST, suggestionsList);
            Intent intent = new Intent(android.provider.Settings.ACTION_WIFI_ADD_NETWORKS);
            intent.putExtras(bundle);
            intent.addFlags(Intent.FLAG_ACTIVITY_NEW_TASK);
            moContext.startActivity(intent);

            poResult.success(null);
        } else {
            // Deprecated version
            android.net.wifi.WifiConfiguration conf = generateConfiguration(ssid, password, security);

            int updateNetwork = registerWifiNetworkDeprecated(conf);

            if (updateNetwork == -1) {
                poResult.error("Error", "Error updating network configuration", "");
            } else {
                poResult.success(null);
            }
        }
    }

    /// Send the ssid and password of a Wifi network into this to connect to the network.
    /// Example:  wifi.findAndConnect(ssid, password);
    /// After 10 seconds, a post telling you whether you are connected will pop up.
    /// Callback returns true if ssid is in the range
    private void findAndConnect(final MethodCall poCall, final Result poResult) {
        int PERMISSIONS_REQUEST_CODE_ACCESS_FINE_LOCATION = 65655434;
        if (Build.VERSION.SDK_INT >= Build.VERSION_CODES.M && moContext.checkSelfPermission(Manifest.permission.ACCESS_FINE_LOCATION) != PackageManager.PERMISSION_GRANTED) {
            moActivity.requestPermissions(new String[]{Manifest.permission.ACCESS_FINE_LOCATION}, PERMISSIONS_REQUEST_CODE_ACCESS_FINE_LOCATION);
        }
        new Thread() {
            public void run() {
                String ssid = poCall.argument("ssid");
                String password = poCall.argument("password");
                Boolean joinOnce = poCall.argument("join_once");
                Boolean withInternet = poCall.argument("with_internet");

                String security = null;
                List<ScanResult> results = moWiFi.getScanResults();
                for (ScanResult result : results) {
                    String resultString = "" + result.SSID;
                    if (ssid.equals(resultString)) {
                        security = getSecurityType(result);
                    }
                }

                connectTo(poResult, ssid, password, security, joinOnce, withInternet);
            }
        }.start();
    }

    private static String getSecurityType(ScanResult scanResult) {
        String capabilities = scanResult.capabilities;

        if (capabilities.contains("WPA") ||
                capabilities.contains("WPA2") ||
                capabilities.contains("WPA/WPA2 PSK")) {
            return "WPA";
        } else if (capabilities.contains("WEP")) {
            return "WEP";
        } else {
            return null;
        }
    }

    /// Use this method to check if the device is currently connected to Wifi.
    private void isConnected(Result poResult) {
        if (Build.VERSION.SDK_INT < Build.VERSION_CODES.M) {
            isConnectedDeprecated(poResult);
        } else {
            int PERMISSIONS_REQUEST_CODE_ACCESS_NETWORK_STATE = 656889657;
            if (moContext.checkSelfPermission(Manifest.permission.ACCESS_NETWORK_STATE) != PackageManager.PERMISSION_GRANTED) {
                moActivity.requestPermissions(new String[]{Manifest.permission.ACCESS_NETWORK_STATE}, PERMISSIONS_REQUEST_CODE_ACCESS_NETWORK_STATE);
            }

            ConnectivityManager connManager = (ConnectivityManager) moContext.getSystemService(Context.CONNECTIVITY_SERVICE);
            boolean result = false;
            if (connManager != null) {
                // `connManager.getActiveNetwork` only return if the network has internet
                // therefore using `connManager.getAllNetworks()` to check all networks
                for (final Network network : connManager.getAllNetworks()) {
                    final NetworkCapabilities capabilities = network != null
                            ? connManager.getNetworkCapabilities(network)
                            : null;
                    final boolean isConnected = capabilities != null && capabilities.hasTransport(NetworkCapabilities.TRANSPORT_WIFI);
                    if (isConnected) {
                        result = true;
                        break;
                    }
                }
            }

            poResult.success(result);
        }
    }

    @SuppressWarnings("deprecation")
    private void isConnectedDeprecated(Result poResult) {
        ConnectivityManager connManager = (ConnectivityManager) moContext.getSystemService(Context.CONNECTIVITY_SERVICE);
        android.net.NetworkInfo mWifi = connManager != null
                ? connManager.getNetworkInfo(ConnectivityManager.TYPE_WIFI)
                : null;

        poResult.success(mWifi != null && mWifi.isConnected());
    }

    /// Disconnect current Wifi.
    private void disconnect(Result poResult) {
        if (Build.VERSION.SDK_INT < Build.VERSION_CODES.Q) {
            //noinspection deprecation
            moWiFi.disconnect();
        } else {
            if (networkCallback != null) {
                final ConnectivityManager connectivityManager = (ConnectivityManager) moContext.getSystemService(Context.CONNECTIVITY_SERVICE);
                connectivityManager.unregisterNetworkCallback(networkCallback);
            }
            if (networkSuggestions != null) {
                moWiFi.removeNetworkSuggestions(networkSuggestions);
            }
        }
        poResult.success(null);
    }

    /// This method will return current ssid
    private void getSSID(Result poResult) {
        WifiInfo info = moWiFi.getConnectionInfo();

        // This value should be wrapped in double quotes, so we need to unwrap it.
        String ssid = info.getSSID();
        if (ssid.startsWith("\"") && ssid.endsWith("\"")) {
            ssid = ssid.substring(1, ssid.length() - 1);
        }

        poResult.success(ssid);
    }

    /// This method will return the basic service set identifier (BSSID) of the current access point
    private void getBSSID(Result poResult) {
        WifiInfo info = moWiFi.getConnectionInfo();

        String bssid = info.getBSSID();

        try {
            poResult.success(bssid.toUpperCase());
        } catch (Exception e) {
            poResult.error("Exception", e.getMessage(), null);
        }
    }

    /// This method will return current WiFi signal strength
    private void getCurrentSignalStrength(Result poResult) {
        int linkSpeed = moWiFi.getConnectionInfo().getRssi();
        poResult.success(linkSpeed);
    }

    /// This method will return current WiFi frequency
    private void getFrequency(Result poResult) {
        WifiInfo info = moWiFi.getConnectionInfo();
        int frequency = 0;
        if (android.os.Build.VERSION.SDK_INT >= android.os.Build.VERSION_CODES.LOLLIPOP) {
            frequency = info.getFrequency();
        }
        poResult.success(frequency);
    }

    /// This method will return current IP
    private void getIP(Result poResult) {
        WifiInfo info = moWiFi.getConnectionInfo();
        String stringip = longToIP(info.getIpAddress());
        poResult.success(stringip);
    }

    /// This method will remove the WiFi network as per the passed SSID from the device list
    private void removeWifiNetwork(MethodCall poCall, Result poResult) {
        String prefix_ssid = poCall.argument("ssid");
        if (prefix_ssid.equals("")) {
            poResult.error("Error", "No prefix SSID was given!", null);
        }

        List<android.net.wifi.WifiConfiguration> mWifiConfigList = moWiFi.getConfiguredNetworks();
        for (android.net.wifi.WifiConfiguration wifiConfig : mWifiConfigList) {
            String comparableSSID = ('"' + prefix_ssid); //Add quotes because wifiConfig.SSID has them
            if (wifiConfig.SSID.startsWith(comparableSSID)) {
                moWiFi.removeNetwork(wifiConfig.networkId);
                moWiFi.saveConfiguration();
                poResult.success(true);
                return;
            }
        }
        poResult.success(false);
    }

    /// This method will remove the WiFi network as per the passed SSID from the device list
    private void isRegisteredWifiNetwork(MethodCall poCall, Result poResult) {

        String ssid = poCall.argument("ssid");

        List<android.net.wifi.WifiConfiguration> mWifiConfigList = moWiFi.getConfiguredNetworks();
        String comparableSSID = ('"' + ssid + '"'); //Add quotes because wifiConfig.SSID has them
        if (mWifiConfigList != null) {
            for (android.net.wifi.WifiConfiguration wifiConfig : mWifiConfigList) {
                if (wifiConfig.SSID.equals(comparableSSID)) {
                    poResult.success(true);
                    return;
                }
            }
        }
        poResult.success(false);
    }

    private static String longToIP(int longIp) {
        StringBuilder sb = new StringBuilder("");
        String[] strip = new String[4];
        strip[3] = String.valueOf((longIp >>> 24));
        strip[2] = String.valueOf((longIp & 0x00FFFFFF) >>> 16);
        strip[1] = String.valueOf((longIp & 0x0000FFFF) >>> 8);
        strip[0] = String.valueOf((longIp & 0x000000FF));
        sb.append(strip[0]);
        sb.append(".");
        sb.append(strip[1]);
        sb.append(".");
        sb.append(strip[2]);
        sb.append(".");
        sb.append(strip[3]);
        return sb.toString();
    }

    /// Method to connect to WIFI Network
    private void connectTo(final Result poResult, final String ssid, final String password, final String security, final Boolean joinOnce, final Boolean withInternet) {
        final Handler handler = new Handler(Looper.getMainLooper());
        if (Build.VERSION.SDK_INT < Build.VERSION_CODES.Q) {
            final boolean connected = connectToDeprecated(ssid, password, security, joinOnce);
            handler.post(new Runnable() {
                @Override
                public void run() {
                    poResult.success(connected);
                }
            });
        } else {
            // error if WEP security, since not supported
            if (security != null && security.toUpperCase().equals("WEP")) {
                handler.post(new Runnable() {
                    @Override
                    public void run() {
                        poResult.error("Error", "WEP is not supported for Android SDK " + Build.VERSION.SDK_INT, "");
                    }
                });
                return;
            }

            if (withInternet != null && withInternet) {
                // create network suggestion
                final WifiNetworkSuggestion.Builder builder = new WifiNetworkSuggestion.Builder();
                // set ssid
                builder.setSsid(ssid);
                // set password
                if (security != null && security.toUpperCase().equals("WPA")) {
                    builder.setWpa2Passphrase(password);
                }

                // remove suggestions if already existing
                if(networkSuggestions != null){
                    moWiFi.removeNetworkSuggestions(networkSuggestions);
                }

                //builder.setIsAppInteractionRequired(true);
                final WifiNetworkSuggestion suggestion = builder.build();

<<<<<<< HEAD
            networkCallback = new ConnectivityManager.NetworkCallback() {
                boolean resultSent = false;

                @Override
                public void onAvailable(@NonNull Network network) {
                    super.onAvailable(network);
                    if(!resultSent) {
                        poResult.success(true);
                        resultSent = true;
                    }
                }

                @Override
                public void onUnavailable() {
                    super.onUnavailable();
                    if(!resultSent) {
                        poResult.success(false);
                        resultSent = true;
                    }
=======
                networkSuggestions = new ArrayList<>();
                networkSuggestions.add(suggestion);
                if (joinOnce != null && joinOnce) {
                    suggestionsToBeRemovedOnExit.add(suggestion);
                }

                final int status = moWiFi.addNetworkSuggestions(networkSuggestions);
                Log.e(WifiIotPlugin.class.getSimpleName(), "status: " + status);

                handler.post(new Runnable() {
                    @Override
                    public void run() {
                        poResult.success(status == WifiManager.STATUS_NETWORK_SUGGESTIONS_SUCCESS);
                    }
                });
            } else {
                // Make new network specifier
                final WifiNetworkSpecifier.Builder builder = new WifiNetworkSpecifier.Builder();
                // set ssid
                builder.setSsid(ssid);
                // set security
                if (security != null && security.toUpperCase().equals("WPA")) {
                    builder.setWpa2Passphrase(password);
>>>>>>> 6c33585f
                }

                final NetworkRequest networkRequest = new NetworkRequest.Builder()
                        .addTransportType(NetworkCapabilities.TRANSPORT_WIFI)
                        .removeCapability(NetworkCapabilities.NET_CAPABILITY_INTERNET)
                        .setNetworkSpecifier(builder.build())
                        .build();

                final ConnectivityManager connectivityManager = (ConnectivityManager) moContext.getSystemService(Context.CONNECTIVITY_SERVICE);


                if (networkCallback != null)
                    connectivityManager.unregisterNetworkCallback(networkCallback);

                networkCallback = new ConnectivityManager.NetworkCallback() {
                    @Override
                    public void onAvailable(@NonNull Network network) {
                        super.onAvailable(network);
                        poResult.success(true);
                    }

                    @Override
                    public void onUnavailable() {
                        super.onUnavailable();
                        poResult.success(false);
                    }
                };

                connectivityManager.requestNetwork(networkRequest, networkCallback, handler, 30 * 1000);
            }
        }
    }

    @SuppressWarnings("deprecation")
    private int registerWifiNetworkDeprecated(android.net.wifi.WifiConfiguration conf) {
        int updateNetwork = -1;

        /// Remove the existing configuration for this netwrok
        List<android.net.wifi.WifiConfiguration> mWifiConfigList = moWiFi.getConfiguredNetworks();

        if (mWifiConfigList != null) {
            for (android.net.wifi.WifiConfiguration wifiConfig : mWifiConfigList) {
                if (wifiConfig.SSID.equals(conf.SSID)) {
                    conf.networkId = wifiConfig.networkId;
                    updateNetwork = moWiFi.updateNetwork(conf);
                }
            }
        }

        /// If network not already in configured networks add new network
        if (updateNetwork == -1) {
            updateNetwork = moWiFi.addNetwork(conf);
            moWiFi.saveConfiguration();
        }

        return updateNetwork;
    }

    private android.net.wifi.WifiConfiguration generateConfiguration(String ssid, String password, String security) {
        android.net.wifi.WifiConfiguration conf = new android.net.wifi.WifiConfiguration();
        conf.SSID = "\"" + ssid + "\"";

        if (security != null) security = security.toUpperCase();
        else security = "NONE";

        if (security.toUpperCase().equals("WPA")) {

            /// appropriate ciper is need to set according to security type used,
            /// ifcase of not added it will not be able to connect
            conf.preSharedKey = "\"" + password + "\"";

            conf.allowedProtocols.set(android.net.wifi.WifiConfiguration.Protocol.RSN);

            conf.allowedKeyManagement.set(android.net.wifi.WifiConfiguration.KeyMgmt.WPA_PSK);

            conf.status = android.net.wifi.WifiConfiguration.Status.ENABLED;

            conf.allowedGroupCiphers.set(android.net.wifi.WifiConfiguration.GroupCipher.TKIP);
            conf.allowedGroupCiphers.set(android.net.wifi.WifiConfiguration.GroupCipher.CCMP);

            conf.allowedKeyManagement.set(android.net.wifi.WifiConfiguration.KeyMgmt.WPA_PSK);

            conf.allowedPairwiseCiphers.set(android.net.wifi.WifiConfiguration.PairwiseCipher.TKIP);
            conf.allowedPairwiseCiphers.set(android.net.wifi.WifiConfiguration.PairwiseCipher.CCMP);

            conf.allowedProtocols.set(android.net.wifi.WifiConfiguration.Protocol.RSN);
            conf.allowedProtocols.set(android.net.wifi.WifiConfiguration.Protocol.WPA);
        } else if (security.equals("WEP")) {
            conf.wepKeys[0] = "\"" + password + "\"";
            conf.wepTxKeyIndex = 0;
            conf.allowedKeyManagement.set(android.net.wifi.WifiConfiguration.KeyMgmt.NONE);
            conf.allowedGroupCiphers.set(android.net.wifi.WifiConfiguration.GroupCipher.WEP40);
        } else {
            conf.allowedKeyManagement.set(android.net.wifi.WifiConfiguration.KeyMgmt.NONE);
        }

        return conf;
    }

    @SuppressWarnings("deprecation")
    private Boolean connectToDeprecated(String ssid, String password, String security, Boolean joinOnce) {
        /// Make new configuration
        android.net.wifi.WifiConfiguration conf = generateConfiguration(ssid, password, security);

        int updateNetwork = registerWifiNetworkDeprecated(conf);

        if (updateNetwork == -1) {
            return false;
        }

        if (joinOnce != null && joinOnce.booleanValue()) {
            ssidsToBeRemovedOnExit.add(conf.SSID);
        }

        boolean disconnect = moWiFi.disconnect();
        if (!disconnect) {
            return false;
        }

        boolean enabled = moWiFi.enableNetwork(updateNetwork, true);
        if (!enabled) return false;

        boolean connected = false;
        for (int i = 0; i < 30; i++) {
            int networkId = moWiFi.getConnectionInfo().getNetworkId();
            if (networkId != -1) {
                connected = networkId == updateNetwork;
                break;
            }
            try {
                Thread.sleep(1000);
            } catch (InterruptedException ignored) {
                break;
            }
        }

        return connected;
    }
}
<|MERGE_RESOLUTION|>--- conflicted
+++ resolved
@@ -944,27 +944,6 @@
                 //builder.setIsAppInteractionRequired(true);
                 final WifiNetworkSuggestion suggestion = builder.build();
 
-<<<<<<< HEAD
-            networkCallback = new ConnectivityManager.NetworkCallback() {
-                boolean resultSent = false;
-
-                @Override
-                public void onAvailable(@NonNull Network network) {
-                    super.onAvailable(network);
-                    if(!resultSent) {
-                        poResult.success(true);
-                        resultSent = true;
-                    }
-                }
-
-                @Override
-                public void onUnavailable() {
-                    super.onUnavailable();
-                    if(!resultSent) {
-                        poResult.success(false);
-                        resultSent = true;
-                    }
-=======
                 networkSuggestions = new ArrayList<>();
                 networkSuggestions.add(suggestion);
                 if (joinOnce != null && joinOnce) {
@@ -988,7 +967,6 @@
                 // set security
                 if (security != null && security.toUpperCase().equals("WPA")) {
                     builder.setWpa2Passphrase(password);
->>>>>>> 6c33585f
                 }
 
                 final NetworkRequest networkRequest = new NetworkRequest.Builder()
@@ -1004,16 +982,24 @@
                     connectivityManager.unregisterNetworkCallback(networkCallback);
 
                 networkCallback = new ConnectivityManager.NetworkCallback() {
+                    boolean resultSent = false;
+
                     @Override
                     public void onAvailable(@NonNull Network network) {
                         super.onAvailable(network);
-                        poResult.success(true);
+                        if(!resultSent) {
+                            poResult.success(true);
+                            resultSent = true;
+                        }
                     }
 
                     @Override
                     public void onUnavailable() {
                         super.onUnavailable();
-                        poResult.success(false);
+                        if(!resultSent) {
+                            poResult.success(false);
+                            resultSent = true;
+                        }
                     }
                 };
 
